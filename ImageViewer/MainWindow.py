--- conflicted
+++ resolved
@@ -244,91 +244,56 @@
             # Connect to the crop function of the full sized image
             self._cropAction.triggered.connect(self._fullSizeImage.CropImage) # type: ignore
 
-<<<<<<< HEAD
-            # Connect to the crop function of the full sized image
+            # Connect to the sharped function of the full sized image
             self._sharpenAction.triggered.connect(self._fullSizeImage.Sharpen) # type: ignore
 
-            # Connect to the crop function of the full sized image
+            # Connect to the blur function of the full sized image
             self._blurAction.triggered.connect(self._fullSizeImage.Blur) # type: ignore
 
-            # Connect to the crop function of the full sized image
+            # Connect to the contour function of the full sized image
             self._contourAction.triggered.connect(self._fullSizeImage.Contour) # type: ignore
 
-            # Connect to the crop function of the full sized image
+            # Connect to the detail function of the full sized image
             self._detailAction.triggered.connect(self._fullSizeImage.Detail) # type: ignore
 
-            # Connect to the crop function of the full sized image
+            # Connect to the edge enhance function of the full sized image
             self._edgeEnhanceAction.triggered.connect(self._fullSizeImage.EdgeEnhance) # type: ignore
 
-            # Connect to the crop function of the full sized image
+            # Connect to the emboss function of the full sized image
             self._embossAction.triggered.connect(self._fullSizeImage.Emboss) # type: ignore
 
-            # Connect to the crop function of the full sized image
+            # Connect to the find edges function of the full sized image
             self._findEdgesAction.triggered.connect(self._fullSizeImage.FindEdges) # type: ignore
 
-            # Connect to the crop function of the full sized image
+            # Connect to the smooth function of the full sized image
             self._smoothAction.triggered.connect(self._fullSizeImage.Smooth) # type: ignore
 
-            # Connect to the crop function of the full sized image
+            # Connect to the unharp mask function of the full sized image
             self._unsharpMaskAction.triggered.connect(self._fullSizeImage.UnsharpMask) # type: ignore
 
-            # Connect to the crop function of the full sized image
+            # Connect to the auto contrast function of the full sized image
             self._autoContrastAction.triggered.connect(self._fullSizeImage.AutoContrast) # type: ignore
+
+            # Connect to the increase colour function of the full sized image
+            self._increaseColourAction.triggered.connect(self._fullSizeImage.IncreaseColour) # type: ignore
+
+            # Connect to the decrease colour function of the full sized image
+            self._decreaseColourAction.triggered.connect(self._fullSizeImage.DecreaseColour) # type: ignore
+
+            # Connect to the increase contrast function of the full sized image
+            self._increaseContrastAction.triggered.connect(self._fullSizeImage.IncreaseContrast) # type: ignore
+
+            # Connect to the decrease contrast function of the full sized image
+            self._decreaseContrastAction.triggered.connect(self._fullSizeImage.DecreaseContrast) # type: ignore
+
+            # Connect to the increase brightness function of the full sized image
+            self._increaseBrightnessAction.triggered.connect(self._fullSizeImage.IncreaseBrightness) # type: ignore
+
+            # Connect to the decrease brightness function of the full sized image
+            self._decreaseBrightnessAction.triggered.connect(self._fullSizeImage.DecreaseBrightness) # type: ignore
 
             # Connect to the undo function of the full sized image
             self._undoAction.triggered.connect(self._fullSizeImage.UndoLastChange) # type: ignore
-=======
-                # Connect to the sharped function of the full sized image
-                self._sharpenAction.triggered.connect(self._fullSizeImage.Sharpen) # type: ignore
-
-                # Connect to the blur function of the full sized image
-                self._blurAction.triggered.connect(self._fullSizeImage.Blur) # type: ignore
-
-                # Connect to the contour function of the full sized image
-                self._contourAction.triggered.connect(self._fullSizeImage.Contour) # type: ignore
-
-                # Connect to the detail function of the full sized image
-                self._detailAction.triggered.connect(self._fullSizeImage.Detail) # type: ignore
-
-                # Connect to the edge enhance function of the full sized image
-                self._edgeEnhanceAction.triggered.connect(self._fullSizeImage.EdgeEnhance) # type: ignore
-
-                # Connect to the emboss function of the full sized image
-                self._embossAction.triggered.connect(self._fullSizeImage.Emboss) # type: ignore
-
-                # Connect to the find edges function of the full sized image
-                self._findEdgesAction.triggered.connect(self._fullSizeImage.FindEdges) # type: ignore
-
-                # Connect to the smooth function of the full sized image
-                self._smoothAction.triggered.connect(self._fullSizeImage.Smooth) # type: ignore
-
-                # Connect to the unharp mask function of the full sized image
-                self._unsharpMaskAction.triggered.connect(self._fullSizeImage.UnsharpMask) # type: ignore
-
-                # Connect to the auto contrast function of the full sized image
-                self._autoContrastAction.triggered.connect(self._fullSizeImage.AutoContrast) # type: ignore
-
-                # Connect to the increase colour function of the full sized image
-                self._increaseColourAction.triggered.connect(self._fullSizeImage.IncreaseColour) # type: ignore
-
-                # Connect to the decrease colour function of the full sized image
-                self._decreaseColourAction.triggered.connect(self._fullSizeImage.DecreaseColour) # type: ignore
-
-                # Connect to the increase contrast function of the full sized image
-                self._increaseContrastAction.triggered.connect(self._fullSizeImage.IncreaseContrast) # type: ignore
-
-                # Connect to the decrease contrast function of the full sized image
-                self._decreaseContrastAction.triggered.connect(self._fullSizeImage.DecreaseContrast) # type: ignore
-
-                # Connect to the increase brightness function of the full sized image
-                self._increaseBrightnessAction.triggered.connect(self._fullSizeImage.IncreaseBrightness) # type: ignore
-
-                # Connect to the decrease brightness function of the full sized image
-                self._decreaseBrightnessAction.triggered.connect(self._fullSizeImage.DecreaseBrightness) # type: ignore
-
-                # Connect to the undo function of the full sized image
-                self._undoAction.triggered.connect(self._fullSizeImage.UndoLastChange) # type: ignore
->>>>>>> d9f07634
 
             # Connect to the save function of the full sized image
             self._saveAction.triggered.connect(self._fullSizeImage.SaveImage) # type: ignore
@@ -343,8 +308,14 @@
             self._viewMenu.addAction(self._zoomAction)
             self._viewMenu.addAction(self._resetZoomAction)
 
-<<<<<<< HEAD
             self._imageMenu.addAction(self._cropAction)
+            self._imageMenu.addSeparator()
+            self._imageMenu.addAction(self._increaseColourAction)
+            self._imageMenu.addAction(self._decreaseColourAction)
+            self._imageMenu.addAction(self._increaseContrastAction)
+            self._imageMenu.addAction(self._decreaseContrastAction)
+            self._imageMenu.addAction(self._increaseBrightnessAction)
+            self._imageMenu.addAction(self._decreaseBrightnessAction)
             self._imageMenu.addSeparator()
             self._imageMenu.addAction(self._sharpenAction)
             self._imageMenu.addAction(self._blurAction)
@@ -356,31 +327,8 @@
             self._imageMenu.addAction(self._smoothAction)
             self._imageMenu.addAction(self._unsharpMaskAction)
             self._imageMenu.addAction(self._autoContrastAction)
-            self._imageMenu.addSeparator()            
+            self._imageMenu.addSeparator()
             self._imageMenu.addAction(self._undoAction)
-=======
-                self._imageMenu.addAction(self._cropAction)
-                self._imageMenu.addSeparator()
-                self._imageMenu.addAction(self._increaseColourAction)
-                self._imageMenu.addAction(self._decreaseColourAction)
-                self._imageMenu.addAction(self._increaseContrastAction)
-                self._imageMenu.addAction(self._decreaseContrastAction)
-                self._imageMenu.addAction(self._increaseBrightnessAction)
-                self._imageMenu.addAction(self._decreaseBrightnessAction)
-                self._imageMenu.addSeparator()
-                self._imageMenu.addAction(self._sharpenAction)
-                self._imageMenu.addAction(self._blurAction)
-                self._imageMenu.addAction(self._contourAction)
-                self._imageMenu.addAction(self._detailAction)
-                self._imageMenu.addAction(self._edgeEnhanceAction)
-                self._imageMenu.addAction(self._embossAction)
-                self._imageMenu.addAction(self._findEdgesAction)
-                self._imageMenu.addAction(self._smoothAction)
-                self._imageMenu.addAction(self._unsharpMaskAction)
-                self._imageMenu.addAction(self._autoContrastAction)
-                self._imageMenu.addSeparator()
-                self._imageMenu.addAction(self._undoAction)
->>>>>>> d9f07634
 
             # Indicate that the actions have been added
             self._actionsAdded = True
